--- conflicted
+++ resolved
@@ -16,12 +16,8 @@
 targets = ["x86_64-unknown-linux-gnu"]
 
 [dependencies]
-<<<<<<< HEAD
 async-trait = "0.1.68"
-=======
-async-trait = "0.1.58"
 cross-domain-message-gossip = { version = "0.1.0", path = "../../domains/client/cross-domain-message-gossip" }
->>>>>>> f3157c3e
 derive_more = "0.99.17"
 domain-block-preprocessor = { version = "0.1.0", path = "../../domains/client/block-preprocessor" }
 domain-runtime-primitives = { version = "0.1.0", path = "../../domains/primitives/runtime" }
