--- conflicted
+++ resolved
@@ -33,13 +33,8 @@
 
 [dev-dependencies]
 domain-block-builder = { version = "0.1.0", path = "../../domains/client/block-builder" }
-<<<<<<< HEAD
-# domain-test-service = { version = "0.1.0", path = "../../domains/test/service" }
+domain-test-service = { version = "0.1.0", path = "../../domains/test/service" }
 pallet-balances = { version = "4.0.0-dev", git = "https://github.com/subspace/substrate", rev = "55c157cff49b638a59d81a9f971f0f9a66829c71" }
-=======
-domain-test-service = { version = "0.1.0", path = "../../domains/test/service" }
-pallet-balances = { version = "4.0.0-dev", git = "https://github.com/subspace/substrate", rev = "28e33f78a3aa8ac4c6753108bc0471273ff6bf6f" }
->>>>>>> a3d021b5
 pallet-domains = { version = "0.1.0", path = "../../crates/pallet-domains" }
 sc-cli = { version = "0.10.0-dev", git = "https://github.com/subspace/substrate", rev = "55c157cff49b638a59d81a9f971f0f9a66829c71", default-features = false }
 sc-service = { version = "0.10.0-dev", git = "https://github.com/subspace/substrate", rev = "55c157cff49b638a59d81a9f971f0f9a66829c71", default-features = false }
