//! Utilities used for testing with the domain.
#![warn(missing_docs)]

use crate::chain_spec::create_domain_spec;
use crate::{construct_extrinsic_generic, node_config, EcdsaKeyring, UncheckedExtrinsicFor};
use domain_client_operator::{BootstrapResult, Bootstrapper, OperatorStreams};
use domain_runtime_primitives::opaque::Block;
use domain_runtime_primitives::{Balance, DomainCoreApi, InherentExtrinsicApi};
use domain_service::providers::DefaultProvider;
use domain_service::FullClient;
use domain_test_primitives::OnchainStateApi;
use evm_domain_test_runtime;
use evm_domain_test_runtime::AccountId as AccountId20;
use fp_rpc::EthereumRuntimeRPCApi;
use frame_support::dispatch::{DispatchInfo, PostDispatchInfo};
use pallet_transaction_payment_rpc::TransactionPaymentRuntimeApi;
use sc_client_api::{HeaderBackend, StateBackendFor};
use sc_executor::NativeExecutionDispatch;
use sc_network::{NetworkService, NetworkStateInfo};
use sc_network_sync::SyncingService;
use sc_service::config::MultiaddrWithPeerId;
use sc_service::{BasePath, Role, RpcHandlers, TFullBackend, TaskManager};
use sc_utils::mpsc::TracingUnboundedSender;
use serde::de::DeserializeOwned;
use sp_api::{ApiExt, ConstructRuntimeApi, Metadata, NumberFor, ProvideRuntimeApi};
use sp_block_builder::BlockBuilder;
use sp_core::{Decode, Encode, H256};
use sp_domains::DomainId;
use sp_messenger::{MessengerApi, RelayerApi};
use sp_offchain::OffchainWorkerApi;
use sp_runtime::traits::Dispatchable;
use sp_runtime::OpaqueExtrinsic;
use sp_session::SessionKeys;
use sp_transaction_pool::runtime_api::TaggedTransactionQueue;
use std::fmt::{Debug, Display};
use std::future::Future;
use std::marker::PhantomData;
use std::str::FromStr;
use std::sync::Arc;
use subspace_runtime_primitives::opaque::Block as CBlock;
use subspace_runtime_primitives::Index as Nonce;
use subspace_test_service::MockConsensusNode;
use substrate_frame_rpc_system::AccountNonceApi;
use substrate_test_client::{
    BlockchainEventsExt, RpcHandlersExt, RpcTransactionError, RpcTransactionOutput,
};

/// Trait for convert keyring to account id
pub trait FromKeyring {
    /// Convert keyring to account id
    fn from_keyring(key: EcdsaKeyring) -> Self;
}

impl FromKeyring for AccountId20 {
    fn from_keyring(key: EcdsaKeyring) -> Self {
        key.to_account_id()
    }
}

/// The backend type used by the test service.
pub type Backend = TFullBackend<Block>;

type Client<RuntimeApi, ExecutorDispatch> = FullClient<Block, RuntimeApi, ExecutorDispatch>;

/// Domain executor for the test service.
pub type DomainOperator<RuntimeApi, ExecutorDispatch> = domain_service::DomainOperator<
    Block,
    CBlock,
    subspace_test_client::Client,
    RuntimeApi,
    ExecutorDispatch,
    Arc<Client<RuntimeApi, ExecutorDispatch>>,
>;

/// A generic domain node instance used for testing.
pub struct DomainNode<Runtime, RuntimeApi, ExecutorDispatch, AccountId>
where
    RuntimeApi:
        ConstructRuntimeApi<Block, Client<RuntimeApi, ExecutorDispatch>> + Send + Sync + 'static,
    RuntimeApi::RuntimeApi: ApiExt<Block, StateBackend = StateBackendFor<Backend, Block>>
        + Metadata<Block>
        + BlockBuilder<Block>
        + OffchainWorkerApi<Block>
        + SessionKeys<Block>
        + DomainCoreApi<Block>
        + MessengerApi<Block, NumberFor<Block>>
        + TaggedTransactionQueue<Block>
        + AccountNonceApi<Block, AccountId, Nonce>
        + TransactionPaymentRuntimeApi<Block, Balance>
        + RelayerApi<Block, AccountId, NumberFor<Block>>,
    ExecutorDispatch: NativeExecutionDispatch + Send + Sync + 'static,
    AccountId: Encode + Decode + FromKeyring,
{
    /// The domain id
    pub domain_id: DomainId,
    // TODO: Make the signing scheme generic over domains, because Ecdsa only used in the EVM domain,
    // other (incoming) domains may use Sr25519
    /// The node's account key
    pub key: EcdsaKeyring,
    /// TaskManager's instance.
    pub task_manager: TaskManager,
    /// Client's instance.
    pub client: Arc<Client<RuntimeApi, ExecutorDispatch>>,
    /// Client backend.
    pub backend: Arc<Backend>,
    /// Code executor.
    pub code_executor: Arc<sc_executor::NativeElseWasmExecutor<ExecutorDispatch>>,
    /// Network service.
    pub network_service: Arc<NetworkService<Block, H256>>,
    /// Sync service.
    pub sync_service: Arc<SyncingService<Block>>,
    /// The `MultiaddrWithPeerId` to this node. This is useful if you want to pass it as "boot node"
    /// to other nodes.
    pub addr: MultiaddrWithPeerId,
    /// RPCHandlers to make RPC queries.
    pub rpc_handlers: RpcHandlers,
    /// Domain oeprator.
    pub operator: DomainOperator<RuntimeApi, ExecutorDispatch>,
    /// Sink to the node's tx pool
    pub tx_pool_sink: TracingUnboundedSender<Vec<u8>>,
    _phantom_data: PhantomData<(Runtime, AccountId)>,
}

impl<Runtime, RuntimeApi, ExecutorDispatch, AccountId>
    DomainNode<Runtime, RuntimeApi, ExecutorDispatch, AccountId>
where
    Runtime: frame_system::Config<Hash = H256, BlockNumber = u32>
        + pallet_transaction_payment::Config
        + Send
        + Sync,
    Runtime::RuntimeCall:
        Dispatchable<Info = DispatchInfo, PostInfo = PostDispatchInfo> + Send + Sync,
    crate::BalanceOf<Runtime>: Send + Sync + From<u64> + sp_runtime::FixedPointOperand,
    RuntimeApi:
        ConstructRuntimeApi<Block, Client<RuntimeApi, ExecutorDispatch>> + Send + Sync + 'static,
    RuntimeApi::RuntimeApi: ApiExt<Block, StateBackend = StateBackendFor<Backend, Block>>
        + Metadata<Block>
        + BlockBuilder<Block>
        + OffchainWorkerApi<Block>
        + SessionKeys<Block>
        + DomainCoreApi<Block>
        + TaggedTransactionQueue<Block>
        + AccountNonceApi<Block, AccountId, Nonce>
        + TransactionPaymentRuntimeApi<Block, Balance>
        + InherentExtrinsicApi<Block>
        + MessengerApi<Block, NumberFor<Block>>
        + RelayerApi<Block, AccountId, NumberFor<Block>>
        + OnchainStateApi<Block, AccountId, Balance>
        + EthereumRuntimeRPCApi<Block>,
    ExecutorDispatch: NativeExecutionDispatch + Send + Sync + 'static,
    AccountId: DeserializeOwned
        + Encode
        + Decode
        + Clone
        + Debug
        + Display
        + FromStr
        + Sync
        + Send
        + FromKeyring
        + 'static,
{
    #[allow(clippy::too_many_arguments)]
    async fn build(
        domain_id: DomainId,
        tokio_handle: tokio::runtime::Handle,
        key: EcdsaKeyring,
        base_path: BasePath,
        domain_nodes: Vec<MultiaddrWithPeerId>,
        domain_nodes_exclusive: bool,
        run_relayer: bool,
        role: Role,
        mock_consensus_node: &mut MockConsensusNode,
    ) -> Self {
        let BootstrapResult {
            domain_instance_data,
            domain_created_at,
            imported_block_notification_stream,
        } = {
            let bootstrapper = Bootstrapper::<Block, _, _>::new(mock_consensus_node.client.clone());
            bootstrapper
                .fetch_domain_bootstrap_info(domain_id)
                .await
                .expect("Failed to get domain instance data")
        };
        let chain_spec = {
            let genesis_config =
                domain_instance_genesis_config(domain_id, domain_instance_data.runtime_code);
            load_chain_spec_with(genesis_config)
        };
        let service_config = node_config(
            domain_id,
            tokio_handle.clone(),
            key,
            domain_nodes,
            domain_nodes_exclusive,
            role.clone(),
            BasePath::new(base_path.path().join(format!("domain-{domain_id:?}"))),
            chain_spec,
        )
        .expect("could not generate domain node Configuration");

        let span = sc_tracing::tracing::info_span!(
            sc_tracing::logging::PREFIX_LOG_SPAN,
            name = service_config.network.node_name.as_str()
        );
        let _enter = span.enter();

        let multiaddr = service_config.network.listen_addresses[0].clone();

        let maybe_relayer_id = if run_relayer {
            Some(<AccountId as FromKeyring>::from_keyring(key))
        } else {
            None
        };
        let domain_config = domain_service::DomainConfiguration {
            service_config,
            maybe_relayer_id,
        };
        let operator_streams = OperatorStreams {
            // Set `consensus_block_import_throttling_buffer_size` to 0 to ensure the primary chain will not be
            // ahead of the execution chain by more than one block, thus slot will not be skipped in test.
            consensus_block_import_throttling_buffer_size: 0,
            block_importing_notification_stream: mock_consensus_node
                .block_importing_notification_stream(),
            imported_block_notification_stream,
            new_slot_notification_stream: mock_consensus_node.new_slot_notification_stream(),
            _phantom: Default::default(),
        };

        let gossip_msg_sink = mock_consensus_node
            .xdm_gossip_worker_builder()
            .gossip_msg_sink();
        let domain_params = domain_service::DomainParams {
            domain_id,
            domain_config,
            domain_created_at,
            consensus_client: mock_consensus_node.client.clone(),
            consensus_network_sync_oracle: mock_consensus_node.sync_service.clone(),
            select_chain: mock_consensus_node.select_chain.clone(),
            operator_streams,
            gossip_message_sink: gossip_msg_sink,
            provider: DefaultProvider,
        };

        let domain_node = domain_service::new_full::<
            _,
            _,
            _,
            _,
            _,
            _,
            RuntimeApi,
            ExecutorDispatch,
            AccountId,
            _,
        >(domain_params)
        .await
        .expect("failed to build domain node");

        let domain_service::NewFull {
            task_manager,
            client,
            backend,
            code_executor,
            network_service,
            sync_service,
            network_starter,
            rpc_handlers,
            operator,
            tx_pool_sink,
            ..
        } = domain_node;

        if role.is_authority() {
            mock_consensus_node
                .xdm_gossip_worker_builder()
                .push_domain_tx_pool_sink(domain_id, tx_pool_sink.clone());
        }

        let addr = MultiaddrWithPeerId {
            multiaddr,
            peer_id: network_service.local_peer_id(),
        };

        network_starter.start_network();

        DomainNode {
            domain_id,
            key,
            task_manager,
            client,
            backend,
            code_executor,
            network_service,
            sync_service,
            addr,
            rpc_handlers,
            operator,
            tx_pool_sink,
            _phantom_data: Default::default(),
        }
    }

    /// Wait for `count` blocks to be imported in the node and then exit. This function will not
    /// return if no blocks are ever created, thus you should restrict the maximum amount of time of
    /// the test execution.
    pub fn wait_for_blocks(&self, count: usize) -> impl Future<Output = ()> {
        self.client.wait_for_blocks(count)
    }

    /// Get the nonce of the node account
    pub fn account_nonce(&self) -> u32 {
        self.client
            .runtime_api()
            .account_nonce(
                self.client.info().best_hash,
                <AccountId as FromKeyring>::from_keyring(self.key),
            )
            .expect("Fail to get account nonce")
    }

    /// Construct an extrinsic with the current nonce of the node account and send it to this node.
    pub async fn construct_and_send_extrinsic(
        &mut self,
        function: impl Into<<Runtime as frame_system::Config>::RuntimeCall>,
    ) -> Result<RpcTransactionOutput, RpcTransactionError> {
        let extrinsic = construct_extrinsic_generic::<Runtime, _>(
            &self.client,
            function,
            self.key,
            false,
            self.account_nonce(),
        );
        self.rpc_handlers.send_transaction(extrinsic.into()).await
    }

    /// Construct an extrinsic.
    pub fn construct_extrinsic(
        &mut self,
        nonce: u32,
        function: impl Into<<Runtime as frame_system::Config>::RuntimeCall>,
    ) -> UncheckedExtrinsicFor<Runtime> {
        construct_extrinsic_generic::<Runtime, _>(&self.client, function, self.key, false, nonce)
    }

    /// Send an extrinsic to this node.
    pub async fn send_extrinsic(
        &self,
        extrinsic: impl Into<OpaqueExtrinsic>,
    ) -> Result<RpcTransactionOutput, RpcTransactionError> {
        self.rpc_handlers.send_transaction(extrinsic.into()).await
    }

    /// Get the free balance of the given account
    pub fn free_balance(&self, account_id: AccountId) -> Balance {
        self.client
            .runtime_api()
            .free_balance(self.client.info().best_hash, account_id)
            .expect("Fail to get account free balance")
    }
}

/// A builder to create a [`DomainNode`].
pub struct DomainNodeBuilder {
    tokio_handle: tokio::runtime::Handle,
    key: EcdsaKeyring,
    domain_nodes: Vec<MultiaddrWithPeerId>,
    domain_nodes_exclusive: bool,
    base_path: BasePath,
    run_relayer: bool,
}

impl DomainNodeBuilder {
    /// Create a new instance of `Self`.
    ///
    /// `tokio_handle` - The tokio handler to use.
    /// `key` - The key that will be used to generate the name.
    /// `base_path` - Where databases will be stored.
    pub fn new(
        tokio_handle: tokio::runtime::Handle,
        key: EcdsaKeyring,
        base_path: BasePath,
    ) -> Self {
        DomainNodeBuilder {
            key,
            tokio_handle,
            domain_nodes: Vec::new(),
            domain_nodes_exclusive: false,
            base_path,
            run_relayer: false,
        }
    }

    /// Run relayer with the node account id as the relayer id
    pub fn run_relayer(mut self) -> Self {
        self.run_relayer = true;
        self
    }

    /// Instruct the node to exclusively connect to registered parachain nodes.
    ///
    /// Domain nodes can be registered using [`Self::connect_to_domain_node`].
    pub fn exclusively_connect_to_registered_parachain_nodes(mut self) -> Self {
        self.domain_nodes_exclusive = true;
        self
    }

    /// Make the node connect to the given domain node.
    ///
    /// By default the node will not be connected to any node or will be able to discover any other
    /// node.
    pub fn connect_to_domain_node(mut self, addr: MultiaddrWithPeerId) -> Self {
        self.domain_nodes.push(addr);
        self
    }

    /// Build a evm domain node
    pub async fn build_evm_node(
        self,
        role: Role,
        domain_id: DomainId,
        mock_consensus_node: &mut MockConsensusNode,
    ) -> EvmDomainNode {
<<<<<<< HEAD
        let domain_instance_data = {
            let bootstrapper = Bootstrapper::<Block, _, _>::new(mock_consensus_node.client.clone());
            bootstrapper
                .fetch_domain_bootstrap_info(domain_id)
                .await
                .expect("Failed to get domain instance data")
                .domain_instance_data
        };
        let chain_spec = create_domain_spec(domain_id, domain_instance_data);
=======
>>>>>>> 33cb5404
        DomainNode::build(
            domain_id,
            self.tokio_handle,
            self.key,
            self.base_path,
            self.domain_nodes,
            self.domain_nodes_exclusive,
            self.run_relayer,
            role,
            mock_consensus_node,
        )
        .await
    }
}

/// Evm domain executor instance.
pub struct EVMDomainExecutorDispatch;

impl NativeExecutionDispatch for EVMDomainExecutorDispatch {
    type ExtendHostFunctions = ();

    fn dispatch(method: &str, data: &[u8]) -> Option<Vec<u8>> {
        evm_domain_test_runtime::api::dispatch(method, data)
    }

    fn native_version() -> sc_executor::NativeVersion {
        evm_domain_test_runtime::native_version()
    }
}

/// The evm domain node
pub type EvmDomainNode = DomainNode<
    evm_domain_test_runtime::Runtime,
    evm_domain_test_runtime::RuntimeApi,
    EVMDomainExecutorDispatch,
    AccountId20,
>;

/// The evm domain client
pub type EvmDomainClient = Client<evm_domain_test_runtime::RuntimeApi, EVMDomainExecutorDispatch>;<|MERGE_RESOLUTION|>--- conflicted
+++ resolved
@@ -183,11 +183,7 @@
                 .await
                 .expect("Failed to get domain instance data")
         };
-        let chain_spec = {
-            let genesis_config =
-                domain_instance_genesis_config(domain_id, domain_instance_data.runtime_code);
-            load_chain_spec_with(genesis_config)
-        };
+        let chain_spec = create_domain_spec(domain_id, domain_instance_data);
         let service_config = node_config(
             domain_id,
             tokio_handle.clone(),
@@ -422,18 +418,6 @@
         domain_id: DomainId,
         mock_consensus_node: &mut MockConsensusNode,
     ) -> EvmDomainNode {
-<<<<<<< HEAD
-        let domain_instance_data = {
-            let bootstrapper = Bootstrapper::<Block, _, _>::new(mock_consensus_node.client.clone());
-            bootstrapper
-                .fetch_domain_bootstrap_info(domain_id)
-                .await
-                .expect("Failed to get domain instance data")
-                .domain_instance_data
-        };
-        let chain_spec = create_domain_spec(domain_id, domain_instance_data);
-=======
->>>>>>> 33cb5404
         DomainNode::build(
             domain_id,
             self.tokio_handle,
